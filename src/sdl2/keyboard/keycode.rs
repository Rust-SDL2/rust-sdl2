#![allow(unreachable_patterns)]

use libc::c_char;
use std::ffi::{CStr, CString};
use std::mem::transmute;

use crate::sys;

#[derive(Copy, Clone, Eq, PartialEq, Hash, Debug)]
pub struct Keycode(i32);

#[allow(non_upper_case_globals)]
impl Keycode {
    pub const BACKSPACE: Keycode = Keycode(sys::SDL_KeyCode::SDLK_BACKSPACE as i32);
    pub const TAB: Keycode = Keycode(sys::SDL_KeyCode::SDLK_TAB as i32);
    pub const RETURN: Keycode = Keycode(sys::SDL_KeyCode::SDLK_RETURN as i32);
    pub const ESCAPE: Keycode = Keycode(sys::SDL_KeyCode::SDLK_ESCAPE as i32);
    pub const SPACE: Keycode = Keycode(sys::SDL_KeyCode::SDLK_SPACE as i32);
    pub const EXCLAIM: Keycode = Keycode(sys::SDL_KeyCode::SDLK_EXCLAIM as i32);
    pub const QUOTEDBL: Keycode = Keycode(sys::SDL_KeyCode::SDLK_QUOTEDBL as i32);
    pub const HASH: Keycode = Keycode(sys::SDL_KeyCode::SDLK_HASH as i32);
    pub const DOLLAR: Keycode = Keycode(sys::SDL_KeyCode::SDLK_DOLLAR as i32);
    pub const PERCENT: Keycode = Keycode(sys::SDL_KeyCode::SDLK_PERCENT as i32);
    pub const AMPERSAND: Keycode = Keycode(sys::SDL_KeyCode::SDLK_AMPERSAND as i32);
    pub const QUOTE: Keycode = Keycode(sys::SDL_KeyCode::SDLK_QUOTE as i32);
    pub const LEFTPAREN: Keycode = Keycode(sys::SDL_KeyCode::SDLK_LEFTPAREN as i32);
    pub const RIGHTPAREN: Keycode = Keycode(sys::SDL_KeyCode::SDLK_RIGHTPAREN as i32);
    pub const ASTERISK: Keycode = Keycode(sys::SDL_KeyCode::SDLK_ASTERISK as i32);
    pub const PLUS: Keycode = Keycode(sys::SDL_KeyCode::SDLK_PLUS as i32);
    pub const COMMA: Keycode = Keycode(sys::SDL_KeyCode::SDLK_COMMA as i32);
    pub const MINUS: Keycode = Keycode(sys::SDL_KeyCode::SDLK_MINUS as i32);
    pub const PERIOD: Keycode = Keycode(sys::SDL_KeyCode::SDLK_PERIOD as i32);
    pub const SLASH: Keycode = Keycode(sys::SDL_KeyCode::SDLK_SLASH as i32);
    pub const NUM_0: Keycode = Keycode(sys::SDL_KeyCode::SDLK_0 as i32);
    pub const NUM_1: Keycode = Keycode(sys::SDL_KeyCode::SDLK_1 as i32);
    pub const NUM_2: Keycode = Keycode(sys::SDL_KeyCode::SDLK_2 as i32);
    pub const NUM_3: Keycode = Keycode(sys::SDL_KeyCode::SDLK_3 as i32);
    pub const NUM_4: Keycode = Keycode(sys::SDL_KeyCode::SDLK_4 as i32);
    pub const NUM_5: Keycode = Keycode(sys::SDL_KeyCode::SDLK_5 as i32);
    pub const NUM_6: Keycode = Keycode(sys::SDL_KeyCode::SDLK_6 as i32);
    pub const NUM_7: Keycode = Keycode(sys::SDL_KeyCode::SDLK_7 as i32);
    pub const NUM_8: Keycode = Keycode(sys::SDL_KeyCode::SDLK_8 as i32);
    pub const NUM_9: Keycode = Keycode(sys::SDL_KeyCode::SDLK_9 as i32);
    pub const COLON: Keycode = Keycode(sys::SDL_KeyCode::SDLK_COLON as i32);
    pub const SEMICOLON: Keycode = Keycode(sys::SDL_KeyCode::SDLK_SEMICOLON as i32);
    pub const LESS: Keycode = Keycode(sys::SDL_KeyCode::SDLK_LESS as i32);
    pub const EQUALS: Keycode = Keycode(sys::SDL_KeyCode::SDLK_EQUALS as i32);
    pub const GREATER: Keycode = Keycode(sys::SDL_KeyCode::SDLK_GREATER as i32);
    pub const QUESTION: Keycode = Keycode(sys::SDL_KeyCode::SDLK_QUESTION as i32);
    pub const AT: Keycode = Keycode(sys::SDL_KeyCode::SDLK_AT as i32);
    pub const LEFTBRACKET: Keycode = Keycode(sys::SDL_KeyCode::SDLK_LEFTBRACKET as i32);
    pub const BACKSLASH: Keycode = Keycode(sys::SDL_KeyCode::SDLK_BACKSLASH as i32);
    pub const RIGHTBRACKET: Keycode = Keycode(sys::SDL_KeyCode::SDLK_RIGHTBRACKET as i32);
    pub const CARET: Keycode = Keycode(sys::SDL_KeyCode::SDLK_CARET as i32);
    pub const UNDERSCORE: Keycode = Keycode(sys::SDL_KeyCode::SDLK_UNDERSCORE as i32);
    pub const BACKQUOTE: Keycode = Keycode(sys::SDL_KeyCode::SDLK_BACKQUOTE as i32);
    pub const A: Keycode = Keycode(sys::SDL_KeyCode::SDLK_a as i32);
    pub const B: Keycode = Keycode(sys::SDL_KeyCode::SDLK_b as i32);
    pub const C: Keycode = Keycode(sys::SDL_KeyCode::SDLK_c as i32);
    pub const D: Keycode = Keycode(sys::SDL_KeyCode::SDLK_d as i32);
    pub const E: Keycode = Keycode(sys::SDL_KeyCode::SDLK_e as i32);
    pub const F: Keycode = Keycode(sys::SDL_KeyCode::SDLK_f as i32);
    pub const G: Keycode = Keycode(sys::SDL_KeyCode::SDLK_g as i32);
    pub const H: Keycode = Keycode(sys::SDL_KeyCode::SDLK_h as i32);
    pub const I: Keycode = Keycode(sys::SDL_KeyCode::SDLK_i as i32);
    pub const J: Keycode = Keycode(sys::SDL_KeyCode::SDLK_j as i32);
    pub const K: Keycode = Keycode(sys::SDL_KeyCode::SDLK_k as i32);
    pub const L: Keycode = Keycode(sys::SDL_KeyCode::SDLK_l as i32);
    pub const M: Keycode = Keycode(sys::SDL_KeyCode::SDLK_m as i32);
    pub const N: Keycode = Keycode(sys::SDL_KeyCode::SDLK_n as i32);
    pub const O: Keycode = Keycode(sys::SDL_KeyCode::SDLK_o as i32);
    pub const P: Keycode = Keycode(sys::SDL_KeyCode::SDLK_p as i32);
    pub const Q: Keycode = Keycode(sys::SDL_KeyCode::SDLK_q as i32);
    pub const R: Keycode = Keycode(sys::SDL_KeyCode::SDLK_r as i32);
    pub const S: Keycode = Keycode(sys::SDL_KeyCode::SDLK_s as i32);
    pub const T: Keycode = Keycode(sys::SDL_KeyCode::SDLK_t as i32);
    pub const U: Keycode = Keycode(sys::SDL_KeyCode::SDLK_u as i32);
    pub const V: Keycode = Keycode(sys::SDL_KeyCode::SDLK_v as i32);
    pub const W: Keycode = Keycode(sys::SDL_KeyCode::SDLK_w as i32);
    pub const X: Keycode = Keycode(sys::SDL_KeyCode::SDLK_x as i32);
    pub const Y: Keycode = Keycode(sys::SDL_KeyCode::SDLK_y as i32);
    pub const Z: Keycode = Keycode(sys::SDL_KeyCode::SDLK_z as i32);
    pub const DELETE: Keycode = Keycode(sys::SDL_KeyCode::SDLK_DELETE as i32);
    pub const CAPSLOCK: Keycode = Keycode(sys::SDL_KeyCode::SDLK_CAPSLOCK as i32);
    pub const F1: Keycode = Keycode(sys::SDL_KeyCode::SDLK_F1 as i32);
    pub const F2: Keycode = Keycode(sys::SDL_KeyCode::SDLK_F2 as i32);
    pub const F3: Keycode = Keycode(sys::SDL_KeyCode::SDLK_F3 as i32);
    pub const F4: Keycode = Keycode(sys::SDL_KeyCode::SDLK_F4 as i32);
    pub const F5: Keycode = Keycode(sys::SDL_KeyCode::SDLK_F5 as i32);
    pub const F6: Keycode = Keycode(sys::SDL_KeyCode::SDLK_F6 as i32);
    pub const F7: Keycode = Keycode(sys::SDL_KeyCode::SDLK_F7 as i32);
    pub const F8: Keycode = Keycode(sys::SDL_KeyCode::SDLK_F8 as i32);
    pub const F9: Keycode = Keycode(sys::SDL_KeyCode::SDLK_F9 as i32);
    pub const F10: Keycode = Keycode(sys::SDL_KeyCode::SDLK_F10 as i32);
    pub const F11: Keycode = Keycode(sys::SDL_KeyCode::SDLK_F11 as i32);
    pub const F12: Keycode = Keycode(sys::SDL_KeyCode::SDLK_F12 as i32);
    pub const PRINTSCREEN: Keycode = Keycode(sys::SDL_KeyCode::SDLK_PRINTSCREEN as i32);
    pub const SCROLLLOCK: Keycode = Keycode(sys::SDL_KeyCode::SDLK_SCROLLLOCK as i32);
    pub const PAUSE: Keycode = Keycode(sys::SDL_KeyCode::SDLK_PAUSE as i32);
    pub const INSERT: Keycode = Keycode(sys::SDL_KeyCode::SDLK_INSERT as i32);
    pub const HOME: Keycode = Keycode(sys::SDL_KeyCode::SDLK_HOME as i32);
    pub const PAGEUP: Keycode = Keycode(sys::SDL_KeyCode::SDLK_PAGEUP as i32);
    pub const END: Keycode = Keycode(sys::SDL_KeyCode::SDLK_END as i32);
    pub const PAGEDOWN: Keycode = Keycode(sys::SDL_KeyCode::SDLK_PAGEDOWN as i32);
    pub const RIGHT: Keycode = Keycode(sys::SDL_KeyCode::SDLK_RIGHT as i32);
    pub const LEFT: Keycode = Keycode(sys::SDL_KeyCode::SDLK_LEFT as i32);
    pub const DOWN: Keycode = Keycode(sys::SDL_KeyCode::SDLK_DOWN as i32);
    pub const UP: Keycode = Keycode(sys::SDL_KeyCode::SDLK_UP as i32);
    pub const NUMLOCKCLEAR: Keycode = Keycode(sys::SDL_KeyCode::SDLK_NUMLOCKCLEAR as i32);
    pub const KP_DIVIDE: Keycode = Keycode(sys::SDL_KeyCode::SDLK_KP_DIVIDE as i32);
    pub const KP_MULTIPLY: Keycode = Keycode(sys::SDL_KeyCode::SDLK_KP_MULTIPLY as i32);
    pub const KP_MINUS: Keycode = Keycode(sys::SDL_KeyCode::SDLK_KP_MINUS as i32);
    pub const KP_PLUS: Keycode = Keycode(sys::SDL_KeyCode::SDLK_KP_PLUS as i32);
    pub const KP_ENTER: Keycode = Keycode(sys::SDL_KeyCode::SDLK_KP_ENTER as i32);
    pub const KP_1: Keycode = Keycode(sys::SDL_KeyCode::SDLK_KP_1 as i32);
    pub const KP_2: Keycode = Keycode(sys::SDL_KeyCode::SDLK_KP_2 as i32);
    pub const KP_3: Keycode = Keycode(sys::SDL_KeyCode::SDLK_KP_3 as i32);
    pub const KP_4: Keycode = Keycode(sys::SDL_KeyCode::SDLK_KP_4 as i32);
    pub const KP_5: Keycode = Keycode(sys::SDL_KeyCode::SDLK_KP_5 as i32);
    pub const KP_6: Keycode = Keycode(sys::SDL_KeyCode::SDLK_KP_6 as i32);
    pub const KP_7: Keycode = Keycode(sys::SDL_KeyCode::SDLK_KP_7 as i32);
    pub const KP_8: Keycode = Keycode(sys::SDL_KeyCode::SDLK_KP_8 as i32);
    pub const KP_9: Keycode = Keycode(sys::SDL_KeyCode::SDLK_KP_9 as i32);
    pub const KP_0: Keycode = Keycode(sys::SDL_KeyCode::SDLK_KP_0 as i32);
    pub const KP_PERIOD: Keycode = Keycode(sys::SDL_KeyCode::SDLK_KP_PERIOD as i32);
    pub const APPLICATION: Keycode = Keycode(sys::SDL_KeyCode::SDLK_APPLICATION as i32);
    pub const POWER: Keycode = Keycode(sys::SDL_KeyCode::SDLK_POWER as i32);
    pub const KP_EQUALS: Keycode = Keycode(sys::SDL_KeyCode::SDLK_KP_EQUALS as i32);
    pub const F13: Keycode = Keycode(sys::SDL_KeyCode::SDLK_F13 as i32);
    pub const F14: Keycode = Keycode(sys::SDL_KeyCode::SDLK_F14 as i32);
    pub const F15: Keycode = Keycode(sys::SDL_KeyCode::SDLK_F15 as i32);
    pub const F16: Keycode = Keycode(sys::SDL_KeyCode::SDLK_F16 as i32);
    pub const F17: Keycode = Keycode(sys::SDL_KeyCode::SDLK_F17 as i32);
    pub const F18: Keycode = Keycode(sys::SDL_KeyCode::SDLK_F18 as i32);
    pub const F19: Keycode = Keycode(sys::SDL_KeyCode::SDLK_F19 as i32);
    pub const F20: Keycode = Keycode(sys::SDL_KeyCode::SDLK_F20 as i32);
    pub const F21: Keycode = Keycode(sys::SDL_KeyCode::SDLK_F21 as i32);
    pub const F22: Keycode = Keycode(sys::SDL_KeyCode::SDLK_F22 as i32);
    pub const F23: Keycode = Keycode(sys::SDL_KeyCode::SDLK_F23 as i32);
    pub const F24: Keycode = Keycode(sys::SDL_KeyCode::SDLK_F24 as i32);
    pub const EXECUTE: Keycode = Keycode(sys::SDL_KeyCode::SDLK_EXECUTE as i32);
    pub const HELP: Keycode = Keycode(sys::SDL_KeyCode::SDLK_HELP as i32);
    pub const MENU: Keycode = Keycode(sys::SDL_KeyCode::SDLK_MENU as i32);
    pub const SELECT: Keycode = Keycode(sys::SDL_KeyCode::SDLK_SELECT as i32);
    pub const STOP: Keycode = Keycode(sys::SDL_KeyCode::SDLK_STOP as i32);
    pub const AGAIN: Keycode = Keycode(sys::SDL_KeyCode::SDLK_AGAIN as i32);
    pub const UNDO: Keycode = Keycode(sys::SDL_KeyCode::SDLK_UNDO as i32);
    pub const CUT: Keycode = Keycode(sys::SDL_KeyCode::SDLK_CUT as i32);
    pub const COPY: Keycode = Keycode(sys::SDL_KeyCode::SDLK_COPY as i32);
    pub const PASTE: Keycode = Keycode(sys::SDL_KeyCode::SDLK_PASTE as i32);
    pub const FIND: Keycode = Keycode(sys::SDL_KeyCode::SDLK_FIND as i32);
    pub const MUTE: Keycode = Keycode(sys::SDL_KeyCode::SDLK_MUTE as i32);
    pub const VOLUMEUP: Keycode = Keycode(sys::SDL_KeyCode::SDLK_VOLUMEUP as i32);
    pub const VOLUMEDOWN: Keycode = Keycode(sys::SDL_KeyCode::SDLK_VOLUMEDOWN as i32);
    pub const KP_COMMA: Keycode = Keycode(sys::SDL_KeyCode::SDLK_KP_COMMA as i32);
    pub const KP_EQUALSAS400: Keycode = Keycode(sys::SDL_KeyCode::SDLK_KP_EQUALSAS400 as i32);
    pub const ALTERASE: Keycode = Keycode(sys::SDL_KeyCode::SDLK_ALTERASE as i32);
    pub const SYSREQ: Keycode = Keycode(sys::SDL_KeyCode::SDLK_SYSREQ as i32);
    pub const CANCEL: Keycode = Keycode(sys::SDL_KeyCode::SDLK_CANCEL as i32);
    pub const CLEAR: Keycode = Keycode(sys::SDL_KeyCode::SDLK_CLEAR as i32);
    pub const PRIOR: Keycode = Keycode(sys::SDL_KeyCode::SDLK_PRIOR as i32);
    pub const RETURN2: Keycode = Keycode(sys::SDL_KeyCode::SDLK_RETURN2 as i32);
    pub const SEPARATOR: Keycode = Keycode(sys::SDL_KeyCode::SDLK_SEPARATOR as i32);
    pub const OUT: Keycode = Keycode(sys::SDL_KeyCode::SDLK_OUT as i32);
    pub const OPER: Keycode = Keycode(sys::SDL_KeyCode::SDLK_OPER as i32);
    pub const CLEARAGAIN: Keycode = Keycode(sys::SDL_KeyCode::SDLK_CLEARAGAIN as i32);
    pub const CRSEL: Keycode = Keycode(sys::SDL_KeyCode::SDLK_CRSEL as i32);
    pub const EXSEL: Keycode = Keycode(sys::SDL_KeyCode::SDLK_EXSEL as i32);
    pub const KP_00: Keycode = Keycode(sys::SDL_KeyCode::SDLK_KP_00 as i32);
    pub const KP_000: Keycode = Keycode(sys::SDL_KeyCode::SDLK_KP_000 as i32);
    pub const THOUSANDSSEPARATOR: Keycode =
        Keycode(sys::SDL_KeyCode::SDLK_THOUSANDSSEPARATOR as i32);
    pub const DECIMALSEPARATOR: Keycode = Keycode(sys::SDL_KeyCode::SDLK_DECIMALSEPARATOR as i32);
    pub const CURRENCYUNIT: Keycode = Keycode(sys::SDL_KeyCode::SDLK_CURRENCYUNIT as i32);
    pub const CURRENCYSUBUNIT: Keycode = Keycode(sys::SDL_KeyCode::SDLK_CURRENCYSUBUNIT as i32);
    pub const KP_LEFTPAREN: Keycode = Keycode(sys::SDL_KeyCode::SDLK_KP_LEFTPAREN as i32);
    pub const KP_RIGHTPAREN: Keycode = Keycode(sys::SDL_KeyCode::SDLK_KP_RIGHTPAREN as i32);
    pub const KP_LEFTBRACE: Keycode = Keycode(sys::SDL_KeyCode::SDLK_KP_LEFTBRACE as i32);
    pub const KP_RIGHTBRACE: Keycode = Keycode(sys::SDL_KeyCode::SDLK_KP_RIGHTBRACE as i32);
    pub const KP_TAB: Keycode = Keycode(sys::SDL_KeyCode::SDLK_KP_TAB as i32);
    pub const KP_BACKSPACE: Keycode = Keycode(sys::SDL_KeyCode::SDLK_KP_BACKSPACE as i32);
    pub const KP_A: Keycode = Keycode(sys::SDL_KeyCode::SDLK_KP_A as i32);
    pub const KP_B: Keycode = Keycode(sys::SDL_KeyCode::SDLK_KP_B as i32);
    pub const KP_C: Keycode = Keycode(sys::SDL_KeyCode::SDLK_KP_C as i32);
    pub const KP_D: Keycode = Keycode(sys::SDL_KeyCode::SDLK_KP_D as i32);
    pub const KP_E: Keycode = Keycode(sys::SDL_KeyCode::SDLK_KP_E as i32);
    pub const KP_F: Keycode = Keycode(sys::SDL_KeyCode::SDLK_KP_F as i32);
    pub const KP_XOR: Keycode = Keycode(sys::SDL_KeyCode::SDLK_KP_XOR as i32);
    pub const KP_POWER: Keycode = Keycode(sys::SDL_KeyCode::SDLK_KP_POWER as i32);
    pub const KP_PERCENT: Keycode = Keycode(sys::SDL_KeyCode::SDLK_KP_PERCENT as i32);
    pub const KP_LESS: Keycode = Keycode(sys::SDL_KeyCode::SDLK_KP_LESS as i32);
    pub const KP_GREATER: Keycode = Keycode(sys::SDL_KeyCode::SDLK_KP_GREATER as i32);
    pub const KP_AMPERSAND: Keycode = Keycode(sys::SDL_KeyCode::SDLK_KP_AMPERSAND as i32);
    pub const KP_DBLAMPERSAND: Keycode = Keycode(sys::SDL_KeyCode::SDLK_KP_DBLAMPERSAND as i32);
    pub const KP_VERTICALBAR: Keycode = Keycode(sys::SDL_KeyCode::SDLK_KP_VERTICALBAR as i32);
    pub const KP_DBLVERTICALBAR: Keycode = Keycode(sys::SDL_KeyCode::SDLK_KP_DBLVERTICALBAR as i32);
    pub const KP_COLON: Keycode = Keycode(sys::SDL_KeyCode::SDLK_KP_COLON as i32);
    pub const KP_HASH: Keycode = Keycode(sys::SDL_KeyCode::SDLK_KP_HASH as i32);
    pub const KP_SPACE: Keycode = Keycode(sys::SDL_KeyCode::SDLK_KP_SPACE as i32);
    pub const KP_AT: Keycode = Keycode(sys::SDL_KeyCode::SDLK_KP_AT as i32);
    pub const KP_EXCLAM: Keycode = Keycode(sys::SDL_KeyCode::SDLK_KP_EXCLAM as i32);
    pub const KP_MEMSTORE: Keycode = Keycode(sys::SDL_KeyCode::SDLK_KP_MEMSTORE as i32);
    pub const KP_MEMRECALL: Keycode = Keycode(sys::SDL_KeyCode::SDLK_KP_MEMRECALL as i32);
    pub const KP_MEMCLEAR: Keycode = Keycode(sys::SDL_KeyCode::SDLK_KP_MEMCLEAR as i32);
    pub const KP_MEMADD: Keycode = Keycode(sys::SDL_KeyCode::SDLK_KP_MEMADD as i32);
    pub const KP_MEMSUBTRACT: Keycode = Keycode(sys::SDL_KeyCode::SDLK_KP_MEMSUBTRACT as i32);
    pub const KP_MEMMULTIPLY: Keycode = Keycode(sys::SDL_KeyCode::SDLK_KP_MEMMULTIPLY as i32);
    pub const KP_MEMDIVIDE: Keycode = Keycode(sys::SDL_KeyCode::SDLK_KP_MEMDIVIDE as i32);
    pub const KP_PLUSMINUS: Keycode = Keycode(sys::SDL_KeyCode::SDLK_KP_PLUSMINUS as i32);
    pub const KP_CLEAR: Keycode = Keycode(sys::SDL_KeyCode::SDLK_KP_CLEAR as i32);
    pub const KP_CLEARENTRY: Keycode = Keycode(sys::SDL_KeyCode::SDLK_KP_CLEARENTRY as i32);
    pub const KP_BINARY: Keycode = Keycode(sys::SDL_KeyCode::SDLK_KP_BINARY as i32);
    pub const KP_OCTAL: Keycode = Keycode(sys::SDL_KeyCode::SDLK_KP_OCTAL as i32);
    pub const KP_DECIMAL: Keycode = Keycode(sys::SDL_KeyCode::SDLK_KP_DECIMAL as i32);
    pub const KP_HEXADECIMAL: Keycode = Keycode(sys::SDL_KeyCode::SDLK_KP_HEXADECIMAL as i32);
    pub const LCTRL: Keycode = Keycode(sys::SDL_KeyCode::SDLK_LCTRL as i32);
    pub const LSHIFT: Keycode = Keycode(sys::SDL_KeyCode::SDLK_LSHIFT as i32);
    pub const LALT: Keycode = Keycode(sys::SDL_KeyCode::SDLK_LALT as i32);
    pub const LGUI: Keycode = Keycode(sys::SDL_KeyCode::SDLK_LGUI as i32);
    pub const RCTRL: Keycode = Keycode(sys::SDL_KeyCode::SDLK_RCTRL as i32);
    pub const RSHIFT: Keycode = Keycode(sys::SDL_KeyCode::SDLK_RSHIFT as i32);
    pub const RALT: Keycode = Keycode(sys::SDL_KeyCode::SDLK_RALT as i32);
    pub const RGUI: Keycode = Keycode(sys::SDL_KeyCode::SDLK_RGUI as i32);
    pub const MODE: Keycode = Keycode(sys::SDL_KeyCode::SDLK_MODE as i32);
    pub const AUDIONEXT: Keycode = Keycode(sys::SDL_KeyCode::SDLK_AUDIONEXT as i32);
    pub const AUDIOPREV: Keycode = Keycode(sys::SDL_KeyCode::SDLK_AUDIOPREV as i32);
    pub const AUDIOSTOP: Keycode = Keycode(sys::SDL_KeyCode::SDLK_AUDIOSTOP as i32);
    pub const AUDIOPLAY: Keycode = Keycode(sys::SDL_KeyCode::SDLK_AUDIOPLAY as i32);
    pub const AUDIOMUTE: Keycode = Keycode(sys::SDL_KeyCode::SDLK_AUDIOMUTE as i32);
    pub const MEDIASELECT: Keycode = Keycode(sys::SDL_KeyCode::SDLK_MEDIASELECT as i32);
    pub const WWW: Keycode = Keycode(sys::SDL_KeyCode::SDLK_WWW as i32);
    pub const MAIL: Keycode = Keycode(sys::SDL_KeyCode::SDLK_MAIL as i32);
    pub const CALCULATOR: Keycode = Keycode(sys::SDL_KeyCode::SDLK_CALCULATOR as i32);
    pub const COMPUTER: Keycode = Keycode(sys::SDL_KeyCode::SDLK_COMPUTER as i32);
    pub const AC_SEARCH: Keycode = Keycode(sys::SDL_KeyCode::SDLK_AC_SEARCH as i32);
    pub const AC_HOME: Keycode = Keycode(sys::SDL_KeyCode::SDLK_AC_HOME as i32);
    pub const AC_BACK: Keycode = Keycode(sys::SDL_KeyCode::SDLK_AC_BACK as i32);
    pub const AC_FORWARD: Keycode = Keycode(sys::SDL_KeyCode::SDLK_AC_FORWARD as i32);
    pub const AC_STOP: Keycode = Keycode(sys::SDL_KeyCode::SDLK_AC_STOP as i32);
    pub const AC_REFRESH: Keycode = Keycode(sys::SDL_KeyCode::SDLK_AC_REFRESH as i32);
    pub const AC_BOOKMARKS: Keycode = Keycode(sys::SDL_KeyCode::SDLK_AC_BOOKMARKS as i32);
    pub const BRIGHTNESSDOWN: Keycode = Keycode(sys::SDL_KeyCode::SDLK_BRIGHTNESSDOWN as i32);
    pub const BRIGHTNESSUP: Keycode = Keycode(sys::SDL_KeyCode::SDLK_BRIGHTNESSUP as i32);
    pub const DISPLAYSWITCH: Keycode = Keycode(sys::SDL_KeyCode::SDLK_DISPLAYSWITCH as i32);
    pub const KBDILLUMTOGGLE: Keycode = Keycode(sys::SDL_KeyCode::SDLK_KBDILLUMTOGGLE as i32);
    pub const KBDILLUMDOWN: Keycode = Keycode(sys::SDL_KeyCode::SDLK_KBDILLUMDOWN as i32);
    pub const KBDILLUMUP: Keycode = Keycode(sys::SDL_KeyCode::SDLK_KBDILLUMUP as i32);
    pub const EJECT: Keycode = Keycode(sys::SDL_KeyCode::SDLK_EJECT as i32);
    pub const SLEEP: Keycode = Keycode(sys::SDL_KeyCode::SDLK_SLEEP as i32);

    // The constants below are here only for backwards-compability,
    // because Keycode used to be an enum in 0.36 and below.
    pub const Backspace: Keycode = Keycode::BACKSPACE;
    pub const Tab: Keycode = Keycode::TAB;
    pub const Return: Keycode = Keycode::RETURN;
    pub const Escape: Keycode = Keycode::ESCAPE;
    pub const Space: Keycode = Keycode::SPACE;
    pub const Exclaim: Keycode = Keycode::EXCLAIM;
    pub const Quotedbl: Keycode = Keycode::QUOTEDBL;
    pub const Hash: Keycode = Keycode::HASH;
    pub const Dollar: Keycode = Keycode::DOLLAR;
    pub const Percent: Keycode = Keycode::PERCENT;
    pub const Ampersand: Keycode = Keycode::AMPERSAND;
    pub const Quote: Keycode = Keycode::QUOTE;
    pub const LeftParen: Keycode = Keycode::LEFTPAREN;
    pub const RightParen: Keycode = Keycode::RIGHTPAREN;
    pub const Asterisk: Keycode = Keycode::ASTERISK;
    pub const Plus: Keycode = Keycode::PLUS;
    pub const Comma: Keycode = Keycode::COMMA;
    pub const Minus: Keycode = Keycode::MINUS;
    pub const Period: Keycode = Keycode::PERIOD;
    pub const Slash: Keycode = Keycode::SLASH;
    pub const Num0: Keycode = Keycode::NUM_0;
    pub const Num1: Keycode = Keycode::NUM_1;
    pub const Num2: Keycode = Keycode::NUM_2;
    pub const Num3: Keycode = Keycode::NUM_3;
    pub const Num4: Keycode = Keycode::NUM_4;
    pub const Num5: Keycode = Keycode::NUM_5;
    pub const Num6: Keycode = Keycode::NUM_6;
    pub const Num7: Keycode = Keycode::NUM_7;
    pub const Num8: Keycode = Keycode::NUM_8;
    pub const Num9: Keycode = Keycode::NUM_9;
    pub const Colon: Keycode = Keycode::COLON;
    pub const Semicolon: Keycode = Keycode::SEMICOLON;
    pub const Less: Keycode = Keycode::LESS;
    pub const Equals: Keycode = Keycode::EQUALS;
    pub const Greater: Keycode = Keycode::GREATER;
    pub const Question: Keycode = Keycode::QUESTION;
    pub const At: Keycode = Keycode::AT;
    pub const LeftBracket: Keycode = Keycode::LEFTBRACKET;
    pub const Backslash: Keycode = Keycode::BACKSLASH;
    pub const RightBracket: Keycode = Keycode::RIGHTBRACKET;
    pub const Caret: Keycode = Keycode::CARET;
    pub const Underscore: Keycode = Keycode::UNDERSCORE;
    pub const Backquote: Keycode = Keycode::BACKQUOTE;
    pub const Delete: Keycode = Keycode::DELETE;
    pub const CapsLock: Keycode = Keycode::CAPSLOCK;
    pub const PrintScreen: Keycode = Keycode::PRINTSCREEN;
    pub const ScrollLock: Keycode = Keycode::SCROLLLOCK;
    pub const Pause: Keycode = Keycode::PAUSE;
    pub const Insert: Keycode = Keycode::INSERT;
    pub const Home: Keycode = Keycode::HOME;
    pub const PageUp: Keycode = Keycode::PAGEUP;
    pub const End: Keycode = Keycode::END;
    pub const PageDown: Keycode = Keycode::PAGEDOWN;
    pub const Right: Keycode = Keycode::RIGHT;
    pub const Left: Keycode = Keycode::LEFT;
    pub const Down: Keycode = Keycode::DOWN;
    pub const Up: Keycode = Keycode::UP;
    pub const NumLockClear: Keycode = Keycode::NUMLOCKCLEAR;
    pub const KpDivide: Keycode = Keycode::KP_DIVIDE;
    pub const KpMultiply: Keycode = Keycode::KP_MULTIPLY;
    pub const KpMinus: Keycode = Keycode::KP_MINUS;
    pub const KpPlus: Keycode = Keycode::KP_PLUS;
    pub const KpEnter: Keycode = Keycode::KP_ENTER;
    pub const Kp1: Keycode = Keycode::KP_1;
    pub const Kp2: Keycode = Keycode::KP_2;
    pub const Kp3: Keycode = Keycode::KP_3;
    pub const Kp4: Keycode = Keycode::KP_4;
    pub const Kp5: Keycode = Keycode::KP_5;
    pub const Kp6: Keycode = Keycode::KP_6;
    pub const Kp7: Keycode = Keycode::KP_7;
    pub const Kp8: Keycode = Keycode::KP_8;
    pub const Kp9: Keycode = Keycode::KP_9;
    pub const Kp0: Keycode = Keycode::KP_0;
    pub const KpPeriod: Keycode = Keycode::KP_PERIOD;
    pub const Application: Keycode = Keycode::APPLICATION;
    pub const Power: Keycode = Keycode::POWER;
    pub const KpEquals: Keycode = Keycode::KP_EQUALS;
    pub const Execute: Keycode = Keycode::EXECUTE;
    pub const Help: Keycode = Keycode::HELP;
    pub const Menu: Keycode = Keycode::MENU;
    pub const Select: Keycode = Keycode::SELECT;
    pub const Stop: Keycode = Keycode::STOP;
    pub const Again: Keycode = Keycode::AGAIN;
    pub const Undo: Keycode = Keycode::UNDO;
    pub const Cut: Keycode = Keycode::CUT;
    pub const Copy: Keycode = Keycode::COPY;
    pub const Paste: Keycode = Keycode::PASTE;
    pub const Find: Keycode = Keycode::FIND;
    pub const Mute: Keycode = Keycode::MUTE;
    pub const VolumeUp: Keycode = Keycode::VOLUMEUP;
    pub const VolumeDown: Keycode = Keycode::VOLUMEDOWN;
    pub const KpComma: Keycode = Keycode::KP_COMMA;
    pub const KpEqualsAS400: Keycode = Keycode::KP_EQUALSAS400;
    pub const AltErase: Keycode = Keycode::ALTERASE;
    pub const Sysreq: Keycode = Keycode::SYSREQ;
    pub const Cancel: Keycode = Keycode::CANCEL;
    pub const Clear: Keycode = Keycode::CLEAR;
    pub const Prior: Keycode = Keycode::PRIOR;
    pub const Return2: Keycode = Keycode::RETURN2;
    pub const Separator: Keycode = Keycode::SEPARATOR;
    pub const Out: Keycode = Keycode::OUT;
    pub const Oper: Keycode = Keycode::OPER;
    pub const ClearAgain: Keycode = Keycode::CLEARAGAIN;
    pub const CrSel: Keycode = Keycode::CRSEL;
    pub const ExSel: Keycode = Keycode::EXSEL;
    pub const Kp00: Keycode = Keycode::KP_00;
    pub const Kp000: Keycode = Keycode::KP_000;
    pub const ThousandsSeparator: Keycode = Keycode::THOUSANDSSEPARATOR;
    pub const DecimalSeparator: Keycode = Keycode::DECIMALSEPARATOR;
    pub const CurrencyUnit: Keycode = Keycode::CURRENCYUNIT;
    pub const CurrencySubUnit: Keycode = Keycode::CURRENCYSUBUNIT;
    pub const KpLeftParen: Keycode = Keycode::KP_LEFTPAREN;
    pub const KpRightParen: Keycode = Keycode::KP_RIGHTPAREN;
    pub const KpLeftBrace: Keycode = Keycode::KP_LEFTBRACE;
    pub const KpRightBrace: Keycode = Keycode::KP_RIGHTBRACE;
    pub const KpTab: Keycode = Keycode::KP_TAB;
    pub const KpBackspace: Keycode = Keycode::KP_BACKSPACE;
    pub const KpA: Keycode = Keycode::KP_A;
    pub const KpB: Keycode = Keycode::KP_B;
    pub const KpC: Keycode = Keycode::KP_C;
    pub const KpD: Keycode = Keycode::KP_D;
    pub const KpE: Keycode = Keycode::KP_E;
    pub const KpF: Keycode = Keycode::KP_F;
    pub const KpXor: Keycode = Keycode::KP_XOR;
    pub const KpPower: Keycode = Keycode::KP_POWER;
    pub const KpPercent: Keycode = Keycode::KP_PERCENT;
    pub const KpLess: Keycode = Keycode::KP_LESS;
    pub const KpGreater: Keycode = Keycode::KP_GREATER;
    pub const KpAmpersand: Keycode = Keycode::KP_AMPERSAND;
    pub const KpDblAmpersand: Keycode = Keycode::KP_DBLAMPERSAND;
    pub const KpVerticalBar: Keycode = Keycode::KP_VERTICALBAR;
    pub const KpDblVerticalBar: Keycode = Keycode::KP_DBLVERTICALBAR;
    pub const KpColon: Keycode = Keycode::KP_COLON;
    pub const KpHash: Keycode = Keycode::KP_HASH;
    pub const KpSpace: Keycode = Keycode::KP_SPACE;
    pub const KpAt: Keycode = Keycode::KP_AT;
    pub const KpExclam: Keycode = Keycode::KP_EXCLAM;
    pub const KpMemStore: Keycode = Keycode::KP_MEMSTORE;
    pub const KpMemRecall: Keycode = Keycode::KP_MEMRECALL;
    pub const KpMemClear: Keycode = Keycode::KP_MEMCLEAR;
    pub const KpMemAdd: Keycode = Keycode::KP_MEMADD;
    pub const KpMemSubtract: Keycode = Keycode::KP_MEMSUBTRACT;
    pub const KpMemMultiply: Keycode = Keycode::KP_MEMMULTIPLY;
    pub const KpMemDivide: Keycode = Keycode::KP_MEMDIVIDE;
    pub const KpPlusMinus: Keycode = Keycode::KP_PLUSMINUS;
    pub const KpClear: Keycode = Keycode::KP_CLEAR;
    pub const KpClearEntry: Keycode = Keycode::KP_CLEARENTRY;
    pub const KpBinary: Keycode = Keycode::KP_BINARY;
    pub const KpOctal: Keycode = Keycode::KP_OCTAL;
    pub const KpDecimal: Keycode = Keycode::KP_DECIMAL;
    pub const KpHexadecimal: Keycode = Keycode::KP_HEXADECIMAL;
    pub const LCtrl: Keycode = Keycode::LCTRL;
    pub const LShift: Keycode = Keycode::LSHIFT;
    pub const LAlt: Keycode = Keycode::LALT;
    pub const LGui: Keycode = Keycode::LGUI;
    pub const RCtrl: Keycode = Keycode::RCTRL;
    pub const RShift: Keycode = Keycode::RSHIFT;
    pub const RAlt: Keycode = Keycode::RALT;
    pub const RGui: Keycode = Keycode::RGUI;
    pub const Mode: Keycode = Keycode::MODE;
    pub const AudioNext: Keycode = Keycode::AUDIONEXT;
    pub const AudioPrev: Keycode = Keycode::AUDIOPREV;
    pub const AudioStop: Keycode = Keycode::AUDIOSTOP;
    pub const AudioPlay: Keycode = Keycode::AUDIOPLAY;
    pub const AudioMute: Keycode = Keycode::AUDIOMUTE;
    pub const MediaSelect: Keycode = Keycode::MEDIASELECT;
    pub const Www: Keycode = Keycode::WWW;
    pub const Mail: Keycode = Keycode::MAIL;
    pub const Calculator: Keycode = Keycode::CALCULATOR;
    pub const Computer: Keycode = Keycode::COMPUTER;
    pub const AcSearch: Keycode = Keycode::AC_SEARCH;
    pub const AcHome: Keycode = Keycode::AC_HOME;
    pub const AcBack: Keycode = Keycode::AC_BACK;
    pub const AcForward: Keycode = Keycode::AC_FORWARD;
    pub const AcStop: Keycode = Keycode::AC_STOP;
    pub const AcRefresh: Keycode = Keycode::AC_REFRESH;
    pub const AcBookmarks: Keycode = Keycode::AC_BOOKMARKS;
    pub const BrightnessDown: Keycode = Keycode::BRIGHTNESSDOWN;
    pub const BrightnessUp: Keycode = Keycode::BRIGHTNESSUP;
    pub const DisplaySwitch: Keycode = Keycode::DISPLAYSWITCH;
    pub const KbdIllumToggle: Keycode = Keycode::KBDILLUMTOGGLE;
    pub const KbdIllumDown: Keycode = Keycode::KBDILLUMDOWN;
    pub const KbdIllumUp: Keycode = Keycode::KBDILLUMUP;
    pub const Eject: Keycode = Keycode::EJECT;
    pub const Sleep: Keycode = Keycode::SLEEP;
}

impl Keycode {
    pub fn into_i32(&self) -> i32 {
        return self.0;
    }

    pub fn from_i32(n: i32) -> Option<Keycode> {
        if n != 0 {
            return Some(Keycode(n));
        }
        return None;
    }
}

use std::fmt;

impl fmt::Display for Keycode {
    fn fmt(&self, f: &mut fmt::Formatter) -> Result<(), fmt::Error> {
        write!(f, "{}", self.name())
    }
}

use std::ops::Deref;

impl Deref for Keycode {
    type Target = i32;

    fn deref(&self) -> &i32 {
        &self.0
    }
}

impl Into<i32> for Keycode {
    fn into(self) -> i32 {
        self.into_i32()
    }
}

use crate::keyboard::Scancode;

impl Keycode {
    /// Gets the virtual key from a scancode. Returns None if there is no corresponding virtual key.
    #[doc(alias = "SDL_GetKeyFromScancode")]
    pub fn from_scancode(scancode: Scancode) -> Option<Keycode> {
        const UNKNOWN: i32 = sys::SDL_KeyCode::SDLK_UNKNOWN as i32;
        unsafe {
            match sys::SDL_GetKeyFromScancode(transmute::<u32, sys::SDL_Scancode>(scancode as u32))
            {
                UNKNOWN => None,
                keycode_id => Keycode::from_i32(keycode_id),
            }
        }
    }

    #[doc(alias = "SDL_GetKeyFromName")]
    pub fn from_name(name: &str) -> Option<Keycode> {
        const UNKNOWN: i32 = sys::SDL_KeyCode::SDLK_UNKNOWN as i32;
        unsafe {
            match CString::new(name) {
                Ok(name) => match sys::SDL_GetKeyFromName(name.as_ptr() as *const c_char) {
                    UNKNOWN => None,
                    keycode_id => Some(Keycode::from_i32(keycode_id).unwrap()),
                },
                // string contains a nul byte - it won't match anything.
                Err(_) => None,
            }
        }
    }

    #[doc(alias = "SDL_GetKeyName")]
    pub fn name(self) -> String {
        // The name string pointer's contents _might_ change, depending on the last call to SDL_GetKeyName.
        // Knowing this, we must always return a new string.
        unsafe {
<<<<<<< HEAD
            let buf = sys::SDL_GetKeyName(self.into());
            CStr::from_ptr(buf as *const _).to_str().unwrap().to_owned()
=======
            let buf = sys::SDL_GetKeyName(self as i32);
            CStr::from_ptr(buf).to_str().unwrap().to_owned()
>>>>>>> 995d2399
        }
    }
}<|MERGE_RESOLUTION|>--- conflicted
+++ resolved
@@ -485,7 +485,7 @@
             match sys::SDL_GetKeyFromScancode(transmute::<u32, sys::SDL_Scancode>(scancode as u32))
             {
                 UNKNOWN => None,
-                keycode_id => Keycode::from_i32(keycode_id),
+                keycode_id => Keycode::from_i32(keycode_id as i32),
             }
         }
     }
@@ -497,7 +497,7 @@
             match CString::new(name) {
                 Ok(name) => match sys::SDL_GetKeyFromName(name.as_ptr() as *const c_char) {
                     UNKNOWN => None,
-                    keycode_id => Some(Keycode::from_i32(keycode_id).unwrap()),
+                    keycode_id => Some(Keycode::from_i32(keycode_id as i32).unwrap()),
                 },
                 // string contains a nul byte - it won't match anything.
                 Err(_) => None,
@@ -510,13 +510,8 @@
         // The name string pointer's contents _might_ change, depending on the last call to SDL_GetKeyName.
         // Knowing this, we must always return a new string.
         unsafe {
-<<<<<<< HEAD
             let buf = sys::SDL_GetKeyName(self.into());
-            CStr::from_ptr(buf as *const _).to_str().unwrap().to_owned()
-=======
-            let buf = sys::SDL_GetKeyName(self as i32);
             CStr::from_ptr(buf).to_str().unwrap().to_owned()
->>>>>>> 995d2399
         }
     }
 }